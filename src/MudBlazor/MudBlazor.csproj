--- conflicted
+++ resolved
@@ -15,11 +15,7 @@
   <PropertyGroup>
     <Title>MudBlazor</Title>
     <PackageId>MudBlazor</PackageId>
-<<<<<<< HEAD
     <Version>1.2.4.4-net5</Version>
-=======
-    <Version>1.2.4.6-dev</Version>
->>>>>>> 725601d1
     <PackageLicenseFile>LICENSE</PackageLicenseFile>
     <PackageIcon>Nuget.png</PackageIcon>
     <Company>MudBlazor</Company>
