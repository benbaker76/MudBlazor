﻿<Project Sdk="Microsoft.NET.Sdk.Razor">

  <PropertyGroup>
    <ResolveStaticWebAssetsInputsDependsOn>
      IncludeGeneratedStaticFiles;
      $(ResolveStaticWebAssetsInputsDependsOn)
    </ResolveStaticWebAssetsInputsDependsOn>
  </PropertyGroup>

  <PropertyGroup>
    <TargetFramework>net5.0</TargetFramework>
    <RazorLangVersion>3.0</RazorLangVersion>
  </PropertyGroup>

  <PropertyGroup>
    <Title>MudBlazor</Title>
    <PackageId>MudBlazor</PackageId>
    <Version>1.2.4.4-net5</Version>
    <PackageLicenseFile>LICENSE</PackageLicenseFile>
    <PackageIcon>Nuget.png</PackageIcon>
    <Company>MudBlazor</Company>
    <Authors>Garderoben, Henon and Contributors</Authors>
    <Copyright>Copyright 2020-2021 Jonny Larsson</Copyright>
    <PackageTags>Blazor, MudBlazor, Material, Material Design, Components, Blazor Components, Blazor Library</PackageTags>
    <Description>MudBlazor is an ambitious Material Design component framework for Blazor with an emphasis on ease of use and clear structure. It is perfect for .NET developers who want to rapidly build web applications without having to struggle with CSS and Javascript. MudBlazor, being written entirely in C#, empowers them to adapt, fix or extend the framework and the multitude of examples in the documentation makes learning MudBlazor very easy.</Description>
    <PackageProjectUrl>http://mudblazor.com/</PackageProjectUrl>
    <RepositoryUrl>https://github.com/Garderoben/MudBlazor</RepositoryUrl>
    <RepositoryType>git</RepositoryType>
  </PropertyGroup>

  <PropertyGroup>
    <GenerateDocumentationFile>true</GenerateDocumentationFile>
    <GeneratePackageOnBuild>false</GeneratePackageOnBuild>
  </PropertyGroup>

  <ItemGroup>
    <None Include="..\..\LICENSE" Pack="true" Visible="false" PackagePath="" />
    <None Include="..\..\content\Nuget.png" Pack="true" Visible="false" PackagePath="" />
  </ItemGroup>

  <ItemGroup>
    <Content Remove="bundleconfig.json" />
    <Content Remove="compilerconfig.json" />

  </ItemGroup>

  <ItemGroup>
    <_ContentIncludedByDefault Remove="wwwroot\MudBlazor.css" />
  </ItemGroup>

  <ItemGroup>
<<<<<<< HEAD
    <PackageReference Include="BuildBundlerMinifier" Version="3.2.449" PrivateAssets="all" />
    <PackageReference Include="Microsoft.AspNetCore.Components" Version="5.0.1" />
    <PackageReference Include="Microsoft.AspNetCore.Components.Web" Version="5.0.1" />
=======
    <PackageReference Include="Microsoft.AspNetCore.Components" Version="3.1.8" />
    <PackageReference Include="Microsoft.AspNetCore.Components.Web" Version="3.1.8" />
>>>>>>> 3dee2fa0
  </ItemGroup>

  <Target Name="ToolRestore">
    <Exec Command="dotnet tool update excubo.webcompiler" StandardOutputImportance="high" />
  </Target>

  <Target Name="WebCompiler" DependsOnTargets="ToolRestore">
    <!--compile and minify scss-->
    <Exec Command="dotnet webcompiler ./Styles/MudBlazor.scss -c excubowebcompiler.json" StandardOutputImportance="high" />
    <!--concatenate js files-->
    <Exec Command="mkdir combined" WorkingDirectory="TScripts" IgnoreExitCode="true" StandardErrorImportance="low" />
    <Exec Command="cat ./TScripts/*.js > ./TScripts/combined/MudBlazor.js" Condition=" '$(OS)' != 'Windows_NT' " StandardOutputImportance="high" />
    <Exec Command="powershell -noprofile -c &quot;cat ./TScripts/*.js > ./TScripts/combined/MudBlazor.js&quot;" Condition=" '$(OS)' == 'Windows_NT' " StandardOutputImportance="high" />
    <!--minify js-->
    <Exec Command="dotnet webcompiler ./TScripts/combined/MudBlazor.js -c excubowebcompiler.json" StandardOutputImportance="high" />
  </Target>

  <Target Name="IncludeGeneratedStaticFiles" DependsOnTargets="WebCompiler">
    <Error Condition="!Exists('wwwroot/MudBlazor.min.css')" Text="Missing MudBlazor.min.css in wwwroot" />
    <Error Condition="!Exists('wwwroot/MudBlazor.min.css')" Text="Missing MudBlazor.min.css in wwwroot" />
    <ItemGroup>
      <Content Include="wwwroot/MudBlazor.min.css" Condition="!Exists('wwwroot/MudBlazor.min.css')" />
      <Content Include="wwwroot/MudBlazor.min.js" Condition="!Exists('wwwroot/MudBlazor.min.js')" />
    </ItemGroup>
  </Target>

  <Target Name="FileWatch" BeforeTargets="_CoreCollectWatchItems">
    <ItemGroup>
      <FileWatch Include="**\*.razor;" Exclude="node_modules\**\*;obj\**\*;bin\**\*" />
      <Watch Include="%(FileWatch.FullPath)" />
    </ItemGroup>
  </Target>
  
  <ItemGroup>
    <None Include="..\.editorconfig" Link=".editorconfig" />
    <None Include="bundleconfig.json">
      <CopyToOutputDirectory>Never</CopyToOutputDirectory>
    </None>
    <None Include="compilerconfig.json">
      <CopyToOutputDirectory>Never</CopyToOutputDirectory>
    </None>
  </ItemGroup>
</Project><|MERGE_RESOLUTION|>--- conflicted
+++ resolved
@@ -49,14 +49,8 @@
   </ItemGroup>
 
   <ItemGroup>
-<<<<<<< HEAD
-    <PackageReference Include="BuildBundlerMinifier" Version="3.2.449" PrivateAssets="all" />
     <PackageReference Include="Microsoft.AspNetCore.Components" Version="5.0.1" />
     <PackageReference Include="Microsoft.AspNetCore.Components.Web" Version="5.0.1" />
-=======
-    <PackageReference Include="Microsoft.AspNetCore.Components" Version="3.1.8" />
-    <PackageReference Include="Microsoft.AspNetCore.Components.Web" Version="3.1.8" />
->>>>>>> 3dee2fa0
   </ItemGroup>
 
   <Target Name="ToolRestore">
