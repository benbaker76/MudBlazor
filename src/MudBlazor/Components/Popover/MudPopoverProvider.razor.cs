﻿// Copyright (c) MudBlazor 2021
// MudBlazor licenses this file to you under the MIT license.
// See the LICENSE file in the project root for more information.

using System;
using System.Collections.Generic;
using System.Linq;
using System.Text;
using System.Threading.Tasks;
using Microsoft.AspNetCore.Components;

namespace MudBlazor
{
    public partial class MudPopoverProvider : IDisposable
    {

        [Inject] public IMudPopoverService Service { get; set; }

        /// <summary>
        /// In some scenarios we need more than one ThemeProvider but we must not have more than one
        /// PopoverProvider. Set a cascading value with UsePopoverProvider=false to prevent it.
        /// </summary>
        [CascadingParameter(Name = "UsePopoverProvider")]
        public bool IsEnabled { get; set; } = true;


        public void Dispose()
        {
            Service.FragmentsChanged -= Service_FragmentsChanged;
        }

        protected override void OnInitialized()
        {
            if (!IsEnabled)
                return;
            Service.FragmentsChanged += Service_FragmentsChanged;
        }

        private  void Service_FragmentsChanged(object sender, EventArgs e)
        {
<<<<<<< HEAD
             InvokeAsync(StateHasChanged);
=======
            if (!IsEnabled)
                return;
            InvokeAsync(StateHasChanged);
>>>>>>> 9dc32ea4
        }
    }
}<|MERGE_RESOLUTION|>--- conflicted
+++ resolved
@@ -38,13 +38,9 @@
 
         private  void Service_FragmentsChanged(object sender, EventArgs e)
         {
-<<<<<<< HEAD
-             InvokeAsync(StateHasChanged);
-=======
             if (!IsEnabled)
                 return;
             InvokeAsync(StateHasChanged);
->>>>>>> 9dc32ea4
         }
     }
 }