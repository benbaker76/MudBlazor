--- conflicted
+++ resolved
@@ -1,11 +1,5 @@
-﻿// Copyright (c) 2020 Jonny Larsson
-// License: MIT
-// See https://github.com/Garderoben/MudBlazor
-// Modified version of Blazored Modal
 // Copyright (c) 2019 Blazored
-// License: MIT
-// See https://github.com/Blazored
-
+// Copyright (c) 2020 Adapted by Jonny Larsson, Meinrad Recheis and Contributors
 
 using System;
 using System.Threading.Tasks;
@@ -52,12 +46,8 @@
             Title = title;
             StateHasChanged();
         }
-<<<<<<< HEAD
+      
         public void Close()
-=======
-
-        public async Task Close()
->>>>>>> 4187a463
         {
             Close(DialogResult.Ok<object>(null));
         }
