--- conflicted
+++ resolved
@@ -157,20 +157,8 @@
             if (ServerData != null)
                 return _server_data.Items;
 
-<<<<<<< HEAD
-        /// <summary>
-        /// Locks Inline Edit, if true.
-        /// </summary>
-        [Parameter] public bool ReadOnly { get; set; } = false;
-
-        /// <summary>
-        /// Button click event.
-        /// </summary>
-        [Parameter] public EventCallback<MouseEventArgs> OnCommitEditClick { get; set; }
-=======
             return FilteredItems.Skip(n * pageSize).Take(pageSize);
         }
->>>>>>> c11dd179
 
         protected override int NumPages
         {
