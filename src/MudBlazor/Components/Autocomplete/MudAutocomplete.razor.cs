﻿using System;
using System.Collections.Generic;
using System.Linq;
using System.Threading;
using System.Threading.Tasks;
using Microsoft.AspNetCore.Components;
using Microsoft.AspNetCore.Components.Web;
using MudBlazor.Utilities;

namespace MudBlazor
{
    public partial class MudAutocomplete<T> : MudBaseInput<T>, IDisposable
    {
        [Inject] IScrollManager ScrollManager { get; set; }

        private bool _dense;

        protected string Classname =>
            new CssBuilder("mud-select")
            .AddClass(Class)
            .Build();

        /// <summary>
        /// User class names for the popover, separated by space
        /// </summary>
        [Parameter] public string PopoverClass { get; set; }

        /// <summary>
<<<<<<< HEAD
        /// Set the anchor origin point to determen where the popover will open from.
        /// </summary>
        [Parameter] public Origin AnchorOrigin { get; set; } = Origin.BottomCenter;

        /// <summary>
        /// Sets the transform origin point for the popover.
        /// </summary>
        [Parameter] public Origin TransformOrigin { get; set; } = Origin.TopCenter;

        /// <summary>
        /// Sets the direction the Autocomplete menu should open.
=======
        /// The direction of the Autocomplete menu when it is opened.
>>>>>>> cf769de2
        /// </summary>
        [Obsolete("Direction is obsolete. Use AnchorOrigin or TransformOrigin instead!", false)]
        [Parameter] public Direction Direction { get; set; } = Direction.Bottom;

        /// <summary>
        /// If true, the Autocomplete menu will open either before or after the input (left/right).
        /// </summary>
        [Obsolete("OffsetX is obsolete. Use AnchorOrigin or TransformOrigin instead!", false)]
        [Parameter] public bool OffsetX { get; set; }

        /// <summary>
        /// If true, the Autocomplete menu will open either before or after the input (top/bottom).
        /// </summary>
        [Obsolete("OffsetY is obsolete. Use AnchorOrigin or TransformOrigin instead!", false)]
        [Parameter] public bool OffsetY { get; set; }

        /// <summary>
        /// If true, compact vertical padding will be applied to all Autocomplete items.
        /// </summary>
        [Parameter]
        public bool Dense
        {
            get { return _dense; }
            set
            {
                // Ensure that when dense is applied we set the margin on the input controls
                _dense = value;
                Margin = _dense ? Margin.Dense : Margin.None;
            }
        }

        /// <summary>
        /// The Open Autocomplete Icon
        /// </summary>
        [Parameter] public string OpenIcon { get; set; } = Icons.Material.Filled.ArrowDropDown;

        /// <summary>
        /// The Close Autocomplete Icon
        /// </summary>
        [Parameter] public string CloseIcon { get; set; } = Icons.Material.Filled.ArrowDropUp;

        //internal event Action<HashSet<T>> SelectionChangedFromOutside;

        /// <summary>
        /// The maximum height of the Autocomplete when it is open.
        /// </summary>
        [Parameter] public int MaxHeight { get; set; } = 300;

        private Func<T, string> _toStringFunc;

        /// <summary>
        /// Defines how values are displayed in the drop-down list
        /// </summary>
        [Parameter]
        public Func<T, string> ToStringFunc
        {
            get => _toStringFunc;
            set
            {
                if (_toStringFunc == value)
                    return;
                _toStringFunc = value;
                Converter = new Converter<T>
                {
                    SetFunc = _toStringFunc ?? (x => x?.ToString()),
                };
            }
        }

        /// <summary>
        /// The SearchFunc returns a list of items matching the typed text
        /// </summary>
        [Parameter]
        public Func<string, Task<IEnumerable<T>>> SearchFunc { get; set; }

        /// <summary>
        /// Maximum items to display, defaults to 10.
        /// A null value will display all items.
        /// </summary>
        [Parameter]
        public int? MaxItems { get; set; } = 10;

        /// <summary>
        /// Minimum characters to initiate a search
        /// </summary>
        [Parameter]
        public int MinCharacters { get; set; } = 0;

        /// <summary>
        /// Reset value if user deletes the text
        /// </summary>
        [Parameter]
        public bool ResetValueOnEmptyText { get; set; } = false;

        /// <summary>
        /// Debounce interval in milliseconds.
        /// </summary>
        [Parameter] public int DebounceInterval { get; set; } = 100;

        /// <summary>
        /// Optional presentation template for unselected items
        /// </summary>
        [Parameter] public RenderFragment<T> ItemTemplate { get; set; }

        /// <summary>
        /// Optional presentation template for the selected item
        /// </summary>
        [Parameter] public RenderFragment<T> ItemSelectedTemplate { get; set; }

        /// <summary>
        /// Optional presentation template for disabled item
        /// </summary>
        [Parameter] public RenderFragment<T> ItemDisabledTemplate { get; set; }

        /// <summary>
        /// On drop-down close override Text with selected Value. This makes it clear to the user
        /// which list value is currently selected and disallows incomplete values in Text.
        /// </summary>
        [Parameter] public bool CoerceText { get; set; } = true;

        /// <summary>
        /// If user input is not found by the search func and CoerceValue is set to true the user input
        /// will be applied to the Value which allows to validate it and display an error message.
        /// </summary>
        [Parameter] public bool CoerceValue { get; set; }

        /// <summary>
        /// Function to be invoked when checking whether an item should be disabled or not
        /// </summary>
        [Parameter] public Func<T, bool> ItemDisabledFunc { get; set; }

        private bool _isOpen;

        /// <summary>
        /// Returns the open state of the drop-down.
        /// </summary>
        public bool IsOpen
        {
            get => _isOpen;
            // Note: the setter is protected because it was needed by a user who derived his own autocomplete from this class.
            // Note: setting IsOpen will not open or close it. Use ToggleMenu() for that. 
            protected set
            {
                if (value == _isOpen)
                    return;
                _isOpen = value;
                UpdateIcon();
                IsOpenChanged.InvokeAsync(_isOpen).AndForget();
            }
        }

        /// <summary>
        /// An event triggered when the state of IsOpen has changed
        /// </summary>
        [Parameter] public EventCallback<bool> IsOpenChanged { get; set; }

        /// <summary>
        /// If true, the currently selected item from the drop-down (if it is open) is selected.
        /// </summary>
        [Parameter] public bool SelectValueOnTab { get; set; } = false;

        /// <summary>
        /// Show clear button.
        /// </summary>
        [Parameter] public bool Clearable { get; set; } = false;

        /// <summary>
        /// Button click event for clear button. Called after text and value has been cleared.
        /// </summary>
        [Parameter] public EventCallback<MouseEventArgs> OnClearButtonClick { get; set; }

        private string _currentIcon;

        private MudInput<string> _elementReference;

        internal Origin _anchorOrigin;
        internal Origin _transformOrigin;

#pragma warning disable CS0618 // This is for backwards compability until Obsolete is removed
        private void GetPopoverOrigins()
        {
            if (Direction != Direction.Bottom || OffsetY || OffsetX)
            {
                switch (Direction)
                {
                    case Direction.Bottom when OffsetY:
                    case Direction.Top when OffsetY:
                        _anchorOrigin = Origin.BottomCenter;
                        _transformOrigin = Origin.TopCenter;
                        break;
                    case Direction.Top when !OffsetY:
                        _anchorOrigin = Origin.BottomCenter;
                        _transformOrigin = Origin.BottomCenter;
                        break;
                    case Direction.Start when OffsetX:
                    case Direction.Left when OffsetX:
                        _anchorOrigin = Origin.TopLeft;
                        _transformOrigin = Origin.TopRight;
                        break;
                    case Direction.End when OffsetX:
                    case Direction.Right when OffsetX:
                        _anchorOrigin = Origin.TopRight;
                        _transformOrigin = Origin.TopLeft;
                        break;
                }
            }
            else
            {
                _anchorOrigin = AnchorOrigin;
                _transformOrigin = TransformOrigin;
            }
        }
#pragma warning restore CS0618 // Type or member is obsolete


        public MudAutocomplete()
        {
            Adornment = Adornment.End;
            IconSize = Size.Medium;
        }

        public async Task SelectOption(T value)
        {
            await SetValueAsync(value);
            if (_items != null)
                _selectedListItemIndex = Array.IndexOf(_items, value);
            var optionText = GetItemString(value);
            await SetTextAsync(optionText, false);
            _timer?.Dispose();
            IsOpen = false;
            BeginValidate();
            _elementReference?.SetText(optionText);
            StateHasChanged();
        }

        /// <summary>
        /// Toggle the menu (if not disabled or not readonly, and is opened).
        /// </summary>
        public async Task ToggleMenu()
        {
            if ((Disabled || ReadOnly) && !IsOpen)
                return;
            IsOpen = !IsOpen;
            if (IsOpen)
            {
                await _elementReference.SelectAsync();
                await OnSearchAsync();
            }
            else
            {
                RestoreScrollPosition();
                await CoerceTextToValue();
            }
            StateHasChanged();
        }

        private void UpdateIcon()
        {
            _currentIcon = !string.IsNullOrWhiteSpace(AdornmentIcon) ? AdornmentIcon : _isOpen ? CloseIcon : OpenIcon;
        }

        protected override void OnInitialized()
        {
            UpdateIcon();
            GetPopoverOrigins(); // Just to keep Obsolete functional until removed.
            var text = GetItemString(Value);
            if (!string.IsNullOrWhiteSpace(text))
                Text = text;
        }

        private Timer _timer;
        private T[] _items;
        private int _selectedListItemIndex = 0;
        private IList<int> _enabledItemIndices = new List<int>();

        protected override Task UpdateTextPropertyAsync(bool updateValue)
        {
            _timer?.Dispose();
            return base.UpdateTextPropertyAsync(updateValue);
        }

        protected override async Task UpdateValuePropertyAsync(bool updateText)
        {
            _timer?.Dispose();
            if (ResetValueOnEmptyText && string.IsNullOrWhiteSpace(Text))
                await SetValueAsync(default(T), updateText);
            if (DebounceInterval <= 0)
                await OnSearchAsync();
            else
                _timer = new Timer(OnTimerComplete, null, DebounceInterval, Timeout.Infinite);
        }

        private void OnTimerComplete(object stateInfo) => InvokeAsync(OnSearchAsync);

        /// <remarks>
        /// This async method needs to return a task and be awaited in order for
        /// unit tests that trigger this method to work correctly.
        /// </remarks>
        private async Task OnSearchAsync()
        {
            if (MinCharacters > 0 && (string.IsNullOrWhiteSpace(Text) || Text.Length < MinCharacters))
            {
                IsOpen = false;
                StateHasChanged();
                return;
            }

            IEnumerable<T> searched_items = Array.Empty<T>();
            try
            {
                searched_items = (await SearchFunc(Text)) ?? Array.Empty<T>();
            }
            catch (Exception e)
            {
                Console.WriteLine("The search function failed to return results: " + e.Message);
            }
            if (MaxItems.HasValue)
                searched_items = searched_items.Take(MaxItems.Value);
            _items = searched_items.ToArray();

            _enabledItemIndices = _items.Select((item, idx) => (item, idx)).Where(tuple => ItemDisabledFunc?.Invoke(tuple.item) != true).Select(tuple => tuple.idx).ToList();
            _selectedListItemIndex = _enabledItemIndices.Any() ? _enabledItemIndices.First() : -1;

            if (_items?.Length == 0)
            {
                await CoerceValueToText();
                StateHasChanged();
                return;
            }

            IsOpen = true;
            StateHasChanged();
        }

        /// <summary>
        /// Clears the autocomplete's text
        /// </summary>
        public async Task Clear()
        {
            await SetTextAsync(string.Empty, updateValue: false);
            await CoerceValueToText();
            IsOpen = false;
            _timer?.Dispose();
            StateHasChanged();
        }

        private string GetItemString(T item)
        {
            if (item == null)
                return string.Empty;
            try
            {
                return Converter.Set(item);
            }
            catch (NullReferenceException) { }
            return "null";
        }

        protected virtual async Task OnInputKeyDown(KeyboardEventArgs args)
        {
            switch (args.Key)
            {
                case "Tab":
                    // NOTE: We need to catch Tab in Keydown because a tab will move focus to the next element and thus
                    // in OnInputKeyUp we'd never get the tab key
                    if (!IsOpen)
                        return;
                    if (SelectValueOnTab)
                        await OnEnterKey();
                    else
                        IsOpen = false;
                    break;
            }
        }

        protected virtual async Task OnInputKeyUp(KeyboardEventArgs args)
        {
            switch (args.Key)
            {
                case "Enter":
                    await OnEnterKey();
                    break;
                case "ArrowDown":
                    var increment = _enabledItemIndices.ElementAtOrDefault(_enabledItemIndices.IndexOf(_selectedListItemIndex) + 1) - _selectedListItemIndex;
                    await SelectNextItem(increment < 0 ? 1 : increment);
                    break;
                case "ArrowUp":
                    var decrement = _selectedListItemIndex - _enabledItemIndices.ElementAtOrDefault(_enabledItemIndices.IndexOf(_selectedListItemIndex) - 1);
                    await SelectNextItem(-(decrement < 0 ? 1 : decrement));
                    break;
                case "Escape":
                    IsOpen = false;
                    break;
                case "Tab":
                    await Task.Delay(1);
                    if (!IsOpen)
                        return;
                    if (SelectValueOnTab)
                        await OnEnterKey();
                    else
                        await ToggleMenu();
                    break;
            }
            base.InvokeKeyUp(args);
        }

        private async Task SelectNextItem(int increment)
        {
            if (_items == null || _items.Length == 0 || !_enabledItemIndices.Any())
                return;
            _selectedListItemIndex = Math.Max(0, Math.Min(_items.Length - 1, _selectedListItemIndex + increment));
            await ScrollToListItem(_selectedListItemIndex, increment);
            StateHasChanged();
        }

        /// <summary>
        /// We need a random id for the year items in the year list so we can scroll to the item safely in every DatePicker.
        /// </summary>
        private readonly string _componentId = Guid.NewGuid().ToString();

        /// <summary>
        /// Scroll to a specific item in the Autocomplete list of items.
        /// </summary>
        public async Task ScrollToListItem(int index, int increment)
        {
            var id = GetListItemId(index);
            //id of the scrolled element
            //increment 1 down; -1 up
            //onEdges, last param, boolean. If true, only scrolls when elements reaches top or bottom of container.
            //If false, scrolls always
            await ScrollManager.ScrollToListItemAsync(id, increment, true);
            StateHasChanged();
        }

        //This restores the scroll position after closing the menu and element being 0
        private void RestoreScrollPosition()
        {
            if (_selectedListItemIndex != 0) return;
            ScrollManager.ScrollToListItemAsync(GetListItemId(0), 0, false);
        }

        private string GetListItemId(in int index)
        {
            return $"{_componentId}_item{index}";
        }

        private Task OnEnterKey()
        {
            if (IsOpen == false)
                return Task.CompletedTask;
            if (_items == null || _items.Length == 0)
                return Task.CompletedTask;
            if (_selectedListItemIndex >= 0 && _selectedListItemIndex < _items.Length)
                return SelectOption(_items[_selectedListItemIndex]);
            return Task.CompletedTask;
        }

        private Task OnInputBlurred(FocusEventArgs args)
        {
            OnBlur.InvokeAsync(args);
            return Task.CompletedTask;
            // we should not validate on blur in autocomplete, because the user needs to click out of the input to select a value,
            // resulting in a premature validation. thus, don't call base
            //base.OnBlurred(args);
        }

        private Task CoerceTextToValue()
        {
            if (CoerceText == false)
                return Task.CompletedTask;
            if (Value == null)
            {
                _timer?.Dispose();
                return SetTextAsync(null);
            }
            var actualvalueStr = GetItemString(Value);
            if (!Equals(actualvalueStr, Text))
            {
                _timer?.Dispose();
                return SetTextAsync(actualvalueStr);
            }
            return Task.CompletedTask;
        }

        private Task CoerceValueToText()
        {
            if (CoerceValue == false)
                return Task.CompletedTask;
            _timer?.Dispose();
            var value = Converter.Get(Text);
            return SetValueAsync(value, updateText: false);
        }

        protected override void Dispose(bool disposing)
        {
            _timer?.Dispose();
            base.Dispose(disposing);
        }

        /// <summary>
        /// Focus the input in the Autocomplete component.
        /// </summary>
        public override ValueTask FocusAsync()
        {
            return _elementReference.FocusAsync();
        }

        /// <summary>
        /// Select all text within the Autocomplete input.
        /// </summary>
        public override ValueTask SelectAsync()
        {
            return _elementReference.SelectAsync();
        }

        /// <summary>
        /// Select all text within the Autocomplete input and aligns its start and end points to the text content of the current input.
        /// </summary>
        public override ValueTask SelectRangeAsync(int pos1, int pos2)
        {
            return _elementReference.SelectRangeAsync(pos1, pos2);
        }

        private void OnTextChanged(string text)
        {
            if (text == null)
                return;
            _ = SetTextAsync(text, true);
        }

    }
}<|MERGE_RESOLUTION|>--- conflicted
+++ resolved
@@ -26,7 +26,6 @@
         [Parameter] public string PopoverClass { get; set; }
 
         /// <summary>
-<<<<<<< HEAD
         /// Set the anchor origin point to determen where the popover will open from.
         /// </summary>
         [Parameter] public Origin AnchorOrigin { get; set; } = Origin.BottomCenter;
@@ -38,9 +37,6 @@
 
         /// <summary>
         /// Sets the direction the Autocomplete menu should open.
-=======
-        /// The direction of the Autocomplete menu when it is opened.
->>>>>>> cf769de2
         /// </summary>
         [Obsolete("Direction is obsolete. Use AnchorOrigin or TransformOrigin instead!", false)]
         [Parameter] public Direction Direction { get; set; } = Direction.Bottom;
