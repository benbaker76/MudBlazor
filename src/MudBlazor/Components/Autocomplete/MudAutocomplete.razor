﻿@namespace MudBlazor
@inherits MudBaseInput<T>
@typeparam T

<CascadingValue Name="Standalone" Value="false" IsFixed="true">
    <div class="mud-select" >
        <MudInputControl Label="@Label" Variant="@Variant" HelperText="@HelperText" FullWidth="@FullWidth" Margin="@Margin" Class="@Classname" Style="@Style"
                         Error="@Error" ErrorText="@ErrorText" Disabled="@Disabled" @onclick="@ToggleMenu">
            <InputContent>
<<<<<<< HEAD
                <MudInput @ref="_elementReference" InputType="InputType.Text" Variant="@Variant" @bind-Value="@Text" DisableUnderLine="@DisableUnderLine" Placeholder="@Placeholder" Disabled=@Disabled ReadOnly="@ReadOnly"
=======
                <MudInput InputType="InputType.Text" Variant="@Variant"  @attributes="UserAttributes"  @bind-Value="@Text" DisableUnderLine="@DisableUnderLine" Placeholder="@Placeholder" Disabled=@Disabled ReadOnly="@ReadOnly"
>>>>>>> d140566a
                          Immediate="true" Class="mud-select-input" Error="@Error" AdornmentIcon="@CurrentIcon" Adornment="Adornment.End" IconSize="Size.Medium" OnKeyDown="@this.OnInputKeyDown"
                          OnBlur="@OnInputBlurred" OnKeyUp="@base.onKeyUp" OnKeyPress="@base.onKeyPress" />
            </InputContent>
        </MudInputControl>
        <MudPopover Open="@IsOpen" MaxHeight="@MaxHeight" OffsetY="true">
            <MudList Clickable="true" Dense="@Dense">
                @if (_items != null && _items.Any())
                {
                    int i = 0;
                    @foreach (T item in _items)
                    {
                        bool is_selected = i == _selectedListItemIndex;
                        <MudListItem id="@GetListItemId(i)" OnClick="@(() => SelectOption(item))" Class="@(is_selected ? "mud-selected-item" : "")">
                            @if (ItemTemplate == null)
                            {
                                @GetItemString(item)
                            }
                            else if (is_selected)
                            {
                                @if (ItemSelectedTemplate == null)
                                    @ItemTemplate(item)
                                    else
                                        @ItemSelectedTemplate(item)
                            }
                            else
                            {
                                @ItemTemplate(item)
                            }
                        </MudListItem>
                        i++;
                    }
                }
            </MudList>
        </MudPopover>
    </div>
</CascadingValue>

<MudOverlay Visible="IsOpen" OnClick="@ToggleMenu" />

<|MERGE_RESOLUTION|>--- conflicted
+++ resolved
@@ -7,11 +7,7 @@
         <MudInputControl Label="@Label" Variant="@Variant" HelperText="@HelperText" FullWidth="@FullWidth" Margin="@Margin" Class="@Classname" Style="@Style"
                          Error="@Error" ErrorText="@ErrorText" Disabled="@Disabled" @onclick="@ToggleMenu">
             <InputContent>
-<<<<<<< HEAD
-                <MudInput @ref="_elementReference" InputType="InputType.Text" Variant="@Variant" @bind-Value="@Text" DisableUnderLine="@DisableUnderLine" Placeholder="@Placeholder" Disabled=@Disabled ReadOnly="@ReadOnly"
-=======
-                <MudInput InputType="InputType.Text" Variant="@Variant"  @attributes="UserAttributes"  @bind-Value="@Text" DisableUnderLine="@DisableUnderLine" Placeholder="@Placeholder" Disabled=@Disabled ReadOnly="@ReadOnly"
->>>>>>> d140566a
+                <MudInput @ref="_elementReference" InputType="InputType.Text" Variant="@Variant" @attributes="UserAttributes" @bind-Value="@Text" DisableUnderLine="@DisableUnderLine" Placeholder="@Placeholder" Disabled=@Disabled ReadOnly="@ReadOnly"
                           Immediate="true" Class="mud-select-input" Error="@Error" AdornmentIcon="@CurrentIcon" Adornment="Adornment.End" IconSize="Size.Medium" OnKeyDown="@this.OnInputKeyDown"
                           OnBlur="@OnInputBlurred" OnKeyUp="@base.onKeyUp" OnKeyPress="@base.onKeyPress" />
             </InputContent>
