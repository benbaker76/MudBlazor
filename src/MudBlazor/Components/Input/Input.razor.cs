﻿using Microsoft.AspNetCore.Components;
using MudBlazor.Utilities;
using MudBlazor.Extensions;

namespace MudBlazor
{
    public class ComponentBaseInput : MudBaseInputText
    {
        protected string Classname =>
       new CssBuilder("mud-input")
         .AddClass($"mud-input-{Variant.ToDescriptionString()}")
         .AddClass("mud-input-underline", when: () => Variant != Variant.Outlined)
         .AddClass("mud-shrink", when: () => !string.IsNullOrEmpty(Value))
         .AddClass("mud-disabled", Disabled)
         .AddClass("mud-error", Error)
         .AddClass(Class)
       .Build();

        protected string InputClassname =>
       new CssBuilder("mud-input-root")
         .AddClass($"mud-input-root-{Variant.ToDescriptionString()}")
         .AddClass(Class)
       .Build();

<<<<<<< HEAD
        protected string InputType => new CssBuilder().AddClass(Type.ToDescriptionString()).Build();
=======
        [Parameter] public string Class { get; set; }

        protected string _InputType => new CssBuilder().AddClass(InputType.ToDescriptionString()).Build();
>>>>>>> 92dfc214
    }
}<|MERGE_RESOLUTION|>--- conflicted
+++ resolved
@@ -22,12 +22,6 @@
          .AddClass(Class)
        .Build();
 
-<<<<<<< HEAD
-        protected string InputType => new CssBuilder().AddClass(Type.ToDescriptionString()).Build();
-=======
-        [Parameter] public string Class { get; set; }
-
         protected string _InputType => new CssBuilder().AddClass(InputType.ToDescriptionString()).Build();
->>>>>>> 92dfc214
     }
 }