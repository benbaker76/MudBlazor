--- conflicted
+++ resolved
@@ -4,10 +4,6 @@
 
 <MudElement @bind-Ref="@_elementReference"
             HtmlTag="@HtmlTag"
-<<<<<<< HEAD
-
-=======
->>>>>>> 3b7a4d27
             Class="@Classname" 
             Style="@Style"
             @attributes="UserAttributes"
