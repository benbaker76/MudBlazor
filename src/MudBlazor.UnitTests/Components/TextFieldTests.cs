﻿using System;
using System.Collections.Generic;
using System.Globalization;
using System.Linq;
using System.Text;
using System.Threading.Tasks;
using Bunit;
using Bunit.Rendering;
using FluentAssertions;
using Microsoft.AspNetCore.Components;
using Microsoft.Extensions.DependencyInjection;
using MudBlazor.UnitTests.Mocks;
using NUnit.Framework;
using static MudBlazor.UnitTests.SelectWithEnumTest;
using static Bunit.ComponentParameterFactory;

namespace MudBlazor.UnitTests
{

    [TestFixture]
    public class TextFieldTests
    {

        /// <summary>
        /// Initial Text for double should be 0, with F1 format it should be 0.0
        /// </summary>
        [Test]
        public void TextFieldTest1() {
            using var ctx = new Bunit.TestContext();
            ctx.Services.AddSingleton<NavigationManager>(new MockNavigationManager());
            var comp = ctx.RenderComponent<MudTextField<double>>();
            // print the generated html
            Console.WriteLine(comp.Markup);
            // select elements needed for the test
            var textfield = comp.Instance;
            textfield.Value.Should().Be(0.0);
            textfield.Text.Should().Be("0");
            //
            0.0.ToString("F1", CultureInfo.InvariantCulture).Should().Be("0.0");
            //
            textfield.Culture = CultureInfo.InvariantCulture;
            textfield.Format = "F1";
            textfield.Value.Should().Be(0.0);
            textfield.Text.Should().Be("0.0");
            comp.FindAll("div.mud-input-error").Count.Should().Be(0);
        }

        /// <summary>
        /// Initial Text for double? should be null
        /// </summary>
        [Test]
        public void TextFieldTest2()
        {
            using var ctx = new Bunit.TestContext();
            ctx.Services.AddSingleton<NavigationManager>(new MockNavigationManager());
            var comp = ctx.RenderComponent<MudTextField<double?>>();
            // print the generated html
            Console.WriteLine(comp.Markup);
            // select elements needed for the test
            var textfield = comp.Instance;
            textfield.Value.Should().Be(null);
            textfield.Text.Should().BeNullOrEmpty();
            comp.FindAll("div.mud-input-error").Count.Should().Be(0);
        }

        /// <summary>
<<<<<<< HEAD
        /// If Debounce Interval is null or 0, Value should change immediately
        /// </summary>
        [Test]
        public void WithNoDebounceIntervalValueShouldChangeImmediatelyTest()
        {
            //Arrange
            using var ctx = new Bunit.TestContext();
            //no interval passed, so, by default is 0
            // We pass the Immediate parameter set to true, in order to bind to oninput
            var immediate = Parameter(nameof(MudTextField<string>.Immediate), true);
            var comp = ctx.RenderComponent<MudTextField<string>>(immediate);
            var textField = comp.Instance;
            var input = comp.Find("input");

            //Act
            input.Input(new ChangeEventArgs() { Value = "Some Value" });

            //Assert
            //input value has changed, DebounceInterval is 0, so Value should change in TextField immediately
          
            textField.Value.Should().Be("Some Value");
        }


        /// <summary>
        /// Value should not change immediately. Should respect the Debounce Interval
        /// </summary>
        [Test]
        public async Task ShouldRespectDebounceIntervalPropertyInTextFieldTest()
        {
            //Arrange
            using var ctx = new Bunit.TestContext();
            var interval = Parameter(nameof(MudTextField<string>.DebounceInterval), 1000d);
            var comp = ctx.RenderComponent<MudTextField<string>>(interval);
            var textField = comp.Instance;
            var input = comp.Find("input");
            
            //Act
            input.Input(new ChangeEventArgs() { Value = "Some Value" });

            //Assert
            //if DebounceInterval is set, Immediate should be true by default
            textField.Immediate.Should().BeTrue();

            //input value has changed, but elapsed time is 0, so Value should not change in TextField
            textField.Value.Should().BeNull();

            //DebounceInterval is 1000 ms, so at 500 ms Value should not change in TextField
            await Task.Delay(500);
            textField.Value.Should().BeNull();

            //More than 1000 ms had elapsed, so Value should be updated
            await Task.Delay(510);
            textField.Value.Should().Be("Some Value");
        }




=======
        /// Setting the value to null should not cause a validation error
        /// </summary>
        [Test]
        public async Task TextFieldWithNullableTypes()
        {
            using var ctx = new Bunit.TestContext();
            //ctx.Services.AddSingleton<NavigationManager>(new MockNavigationManager());
            var comp = ctx.RenderComponent<MudTextField<int?>>(ComponentParameter.CreateParameter("Value", 17));
            // print the generated html
            Console.WriteLine(comp.Markup);
            var textfield = comp.Instance;
            await comp.InvokeAsync(()=>textfield.Value=null);
            comp.Find("input").Blur();
            comp.FindAll("div.mud-input-error").Count.Should().Be(0);
            await comp.InvokeAsync(() => textfield.Text = "");
            comp.Find("input").Blur();
            comp.FindAll("div.mud-input-error").Count.Should().Be(0);
        }

        /// <summary>
        /// Setting an invalid number should show the conversion error message
        /// </summary>
        [Test]
        public async Task TextFieldConversionError()
        {
            using var ctx = new Bunit.TestContext();
            //ctx.Services.AddSingleton<NavigationManager>(new MockNavigationManager());
            var comp = ctx.RenderComponent<MudTextField<int?>>();
            // print the generated html
            Console.WriteLine(comp.Markup);
            var textfield = comp.Instance;
            await comp.InvokeAsync(() => textfield.Text = "seventeen");
            comp.Find("input").Blur();
            comp.FindAll("div.mud-input-error").Count.Should().Be(1);
            comp.Find("div.mud-input-error").TextContent.Trim().Should().Be("Not a valid number");
        }
>>>>>>> d90be7ca
    }
}<|MERGE_RESOLUTION|>--- conflicted
+++ resolved
@@ -64,7 +64,43 @@
         }
 
         /// <summary>
-<<<<<<< HEAD
+        /// Setting the value to null should not cause a validation error
+        /// </summary>
+        [Test]
+        public async Task TextFieldWithNullableTypes()
+        {
+            using var ctx = new Bunit.TestContext();
+            //ctx.Services.AddSingleton<NavigationManager>(new MockNavigationManager());
+            var comp = ctx.RenderComponent<MudTextField<int?>>(ComponentParameter.CreateParameter("Value", 17));
+            // print the generated html
+            Console.WriteLine(comp.Markup);
+            var textfield = comp.Instance;
+            await comp.InvokeAsync(()=>textfield.Value=null);
+            comp.Find("input").Blur();
+            comp.FindAll("div.mud-input-error").Count.Should().Be(0);
+            await comp.InvokeAsync(() => textfield.Text = "");
+            comp.Find("input").Blur();
+            comp.FindAll("div.mud-input-error").Count.Should().Be(0);
+        }
+
+        /// <summary>
+        /// Setting an invalid number should show the conversion error message
+        /// </summary>
+        [Test]
+        public async Task TextFieldConversionError()
+        {
+            using var ctx = new Bunit.TestContext();
+            //ctx.Services.AddSingleton<NavigationManager>(new MockNavigationManager());
+            var comp = ctx.RenderComponent<MudTextField<int?>>();
+            // print the generated html
+            Console.WriteLine(comp.Markup);
+            var textfield = comp.Instance;
+            await comp.InvokeAsync(() => textfield.Text = "seventeen");
+            comp.Find("input").Blur();
+            comp.FindAll("div.mud-input-error").Count.Should().Be(1);
+            comp.Find("div.mud-input-error").TextContent.Trim().Should().Be("Not a valid number");
+        }
+        /// <summary>
         /// If Debounce Interval is null or 0, Value should change immediately
         /// </summary>
         [Test]
@@ -124,43 +160,5 @@
 
 
 
-=======
-        /// Setting the value to null should not cause a validation error
-        /// </summary>
-        [Test]
-        public async Task TextFieldWithNullableTypes()
-        {
-            using var ctx = new Bunit.TestContext();
-            //ctx.Services.AddSingleton<NavigationManager>(new MockNavigationManager());
-            var comp = ctx.RenderComponent<MudTextField<int?>>(ComponentParameter.CreateParameter("Value", 17));
-            // print the generated html
-            Console.WriteLine(comp.Markup);
-            var textfield = comp.Instance;
-            await comp.InvokeAsync(()=>textfield.Value=null);
-            comp.Find("input").Blur();
-            comp.FindAll("div.mud-input-error").Count.Should().Be(0);
-            await comp.InvokeAsync(() => textfield.Text = "");
-            comp.Find("input").Blur();
-            comp.FindAll("div.mud-input-error").Count.Should().Be(0);
-        }
-
-        /// <summary>
-        /// Setting an invalid number should show the conversion error message
-        /// </summary>
-        [Test]
-        public async Task TextFieldConversionError()
-        {
-            using var ctx = new Bunit.TestContext();
-            //ctx.Services.AddSingleton<NavigationManager>(new MockNavigationManager());
-            var comp = ctx.RenderComponent<MudTextField<int?>>();
-            // print the generated html
-            Console.WriteLine(comp.Markup);
-            var textfield = comp.Instance;
-            await comp.InvokeAsync(() => textfield.Text = "seventeen");
-            comp.Find("input").Blur();
-            comp.FindAll("div.mud-input-error").Count.Should().Be(1);
-            comp.Find("div.mud-input-error").TextContent.Trim().Should().Be("Not a valid number");
-        }
->>>>>>> d90be7ca
     }
 }