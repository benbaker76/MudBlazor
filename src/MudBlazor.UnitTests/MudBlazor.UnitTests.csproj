--- conflicted
+++ resolved
@@ -1,5 +1,4 @@
-<<<<<<< HEAD
-﻿<Project Sdk="Microsoft.NET.Sdk">
+<Project Sdk="Microsoft.NET.Sdk">
 
   <PropertyGroup>
     <TargetFramework>net5.0</TargetFramework>
@@ -10,6 +9,7 @@
   <ItemGroup>
     <PackageReference Include="bunit" Version="1.0.0-beta-11" />
     <PackageReference Include="FluentAssertions" Version="6.0.0-alpha0001" />
+    <PackageReference Include="Moq" Version="4.15.2" />
     <PackageReference Include="nunit" Version="3.12.0" />
     <PackageReference Include="NUnit3TestAdapter" Version="4.0.0-beta.1" />
     <PackageReference Include="Microsoft.NET.Test.Sdk" Version="16.9.0-preview-20201123-03" />
@@ -21,30 +21,4 @@
     <ProjectReference Include="..\MudBlazor\MudBlazor.csproj" />
   </ItemGroup>
 
-</Project>
-=======
-﻿<Project Sdk="Microsoft.NET.Sdk">
-
-  <PropertyGroup>
-    <TargetFramework>netcoreapp3.1</TargetFramework>
-
-    <IsPackable>false</IsPackable>
-  </PropertyGroup>
-
-  <ItemGroup>
-    <PackageReference Include="bunit" Version="1.0.0-beta-10" />
-    <PackageReference Include="FluentAssertions" Version="5.10.3" />
-    <PackageReference Include="Moq" Version="4.15.2" />
-    <PackageReference Include="nunit" Version="3.12.0" />
-    <PackageReference Include="NUnit3TestAdapter" Version="3.15.1" />
-    <PackageReference Include="Microsoft.NET.Test.Sdk" Version="16.4.0" />
-  </ItemGroup>
-
-  <ItemGroup>
-    <ProjectReference Include="..\MudBlazor.Docs.Compiler\MudBlazor.Docs.Compiler.csproj" />
-    <ProjectReference Include="..\MudBlazor.UnitTests.Viewer\MudBlazor.UnitTests.Viewer.csproj" />
-    <ProjectReference Include="..\MudBlazor\MudBlazor.csproj" />
-  </ItemGroup>
-
-</Project>
->>>>>>> 949d4fee
+</Project>