<Project Sdk="Microsoft.NET.Sdk">

  <Target Name="IncludeGeneratedFiles" BeforeTargets="BeforeBuild;BeforeRebuild" >
    <ItemGroup>
      <Compile Include="Generated\_AllApiPages.cs" Condition="!Exists('Generated\_AllApiPages.cs')" />
      <Compile Include="Generated\_AllComponents.cs" Condition="!Exists('Generated\_AllComponents.cs')" />
    </ItemGroup>
  </Target>

  <PropertyGroup>
<<<<<<< HEAD
    <TargetFramework>net5.0</TargetFramework>
=======
    <TargetFramework>netcoreapp3.1</TargetFramework>
>>>>>>> d140566a
    <IsPackable>false</IsPackable>
  </PropertyGroup>

  <PropertyGroup>
    <NoWarn>BL0005</NoWarn>
  </PropertyGroup>

  <ItemGroup>
<<<<<<< HEAD
    <PackageReference Include="bunit" Version="1.0.0-beta-11" />
    <PackageReference Include="FluentAssertions" Version="6.0.0-alpha0001" />
=======
    <PackageReference Include="bunit" Version="1.0.0-preview-01" />
    <PackageReference Include="FluentAssertions" Version="5.10.3" />
>>>>>>> d140566a
    <PackageReference Include="Moq" Version="4.15.2" />
    <PackageReference Include="nunit" Version="3.12.0" />
    <PackageReference Include="NUnit3TestAdapter" Version="4.0.0-beta.1" />
    <PackageReference Include="Microsoft.NET.Test.Sdk" Version="16.9.0-preview-20201123-03" />
  </ItemGroup>

  <ItemGroup>
    <ProjectReference Include="..\MudBlazor.Docs\MudBlazor.Docs.csproj" />
    <ProjectReference Include="..\MudBlazor.Docs.Compiler\MudBlazor.Docs.Compiler.csproj" />
    <ProjectReference Include="..\MudBlazor.UnitTests.Viewer\MudBlazor.UnitTests.Viewer.csproj" />
    <ProjectReference Include="..\MudBlazor\MudBlazor.csproj" />
  </ItemGroup>

</Project><|MERGE_RESOLUTION|>--- conflicted
+++ resolved
@@ -8,11 +8,7 @@
   </Target>
 
   <PropertyGroup>
-<<<<<<< HEAD
     <TargetFramework>net5.0</TargetFramework>
-=======
-    <TargetFramework>netcoreapp3.1</TargetFramework>
->>>>>>> d140566a
     <IsPackable>false</IsPackable>
   </PropertyGroup>
 
@@ -21,13 +17,8 @@
   </PropertyGroup>
 
   <ItemGroup>
-<<<<<<< HEAD
-    <PackageReference Include="bunit" Version="1.0.0-beta-11" />
+    <PackageReference Include="bunit" Version="1.0.0-preview-01" />
     <PackageReference Include="FluentAssertions" Version="6.0.0-alpha0001" />
-=======
-    <PackageReference Include="bunit" Version="1.0.0-preview-01" />
-    <PackageReference Include="FluentAssertions" Version="5.10.3" />
->>>>>>> d140566a
     <PackageReference Include="Moq" Version="4.15.2" />
     <PackageReference Include="nunit" Version="3.12.0" />
     <PackageReference Include="NUnit3TestAdapter" Version="4.0.0-beta.1" />
