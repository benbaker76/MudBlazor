--- conflicted
+++ resolved
@@ -22,16 +22,13 @@
                 config.ShowTransitionDuration = 500;
                 config.SnackbarVariant = Variant.Filled;
             });
-<<<<<<< HEAD
-
-            services.AddMudBlazorScrollManager();
-            services.AddMudBlazorScrollListener();
-=======
             services.AddSingleton<IApiLinkService, ApiLinkService>();
             services.AddSingleton<IMenuService,MenuService>();
             services.AddScoped<IDocsNavigationService,DocsNavigationService>();
             
->>>>>>> a6af158a
+
+            services.AddMudBlazorScrollManager();
+            services.AddMudBlazorScrollListener();
         }
     }
 }