--- conflicted
+++ resolved
@@ -1,15 +1,11 @@
-﻿@inherits LayoutComponentBase
+@inherits LayoutComponentBase
 
 <ThemeProvider Theme="currentTheme"/>
 <MudDialogProvider />
 <MarkdownScripts />
 
-<<<<<<< HEAD
+
     <MudLayout DrawerOpen="@_drawerOpen">
-=======
-
-    <Layout DrawerOpen="@_drawerOpen">
->>>>>>> c051b5e1
         <MudAppBar Elevation="99" Color="Color.Appbar">
             <MudIconButton Icon="@Icons.Material.Menu" Color="Color.Inherit" Edge="Edge.Start" OnClick="@((e) => DrawerToggle())" />
             <MudAppBarSpacer />
