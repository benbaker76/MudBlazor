﻿@page "/components/popover"

<DocsPage>
    <DocsPageHeader Title="Popover" SubTitle="A Popover can be used to display some content on top of another." />
    <DocsPageContent>

        <DocsPageSection>
            <MudAlert Severity="Severity.Warning"><b>Note:</b> When using this component it can be good to have some CSS knowledge it might not serve all types of content out of the box.</MudAlert>
        </DocsPageSection>

        <DocsPageSection>
            <SectionHeader Title="Simple Popover">
                <Description>The popover's open state is completely up to you, as well as the content of it.</Description>
            </SectionHeader>
            <SectionContent Outlined="true">
                <PopoverSimpleExample />
            </SectionContent>
            <SectionSource Code="PopoverSimpleExample" GitHubFolderName="Popover" ShowCode="false" />
        </DocsPageSection>

        <DocsPageSection>
            <SectionHeader Title="Direction and Location">
                <Description>
                    <MudAlert Severity="Severity.Info" Dense="true" Class="mt-3">Note: the location can be set with custom css or using the style tag.</MudAlert>
                    Control where the popover should start from relative to the parent. Offset the popover to be located outside of the parent.
                </Description>
            </SectionHeader>
            <SectionContent Outlined="true" DisplayFlex="true">
                <PopoverLocationExample />
            </SectionContent>
            <SectionSource Code="PopoverLocationExample" GitHubFolderName="Popover" ShowCode="false" />
<<<<<<< HEAD
        </DocsPageSection>

		<DocsPageSection>
            <SectionHeader Title="Complex Content">
                <Description>
                    You can have any content within a popover like with any other Blazor component. The position of the popover is updated automatically
                </Description>
            </SectionHeader>
            <SectionContent Outlined="true" DisplayFlex="true">
                <PopoverComplexContentExample />
            </SectionContent>
            <SectionSource Code="PopoverComplexContentExample" Code2="PopoverDynamicContentExample" ButtonTextCode1="Popover Code" ButtonTextCode2="DynamicContent Code" GitHubFolderName="Popover" />
        </DocsPageSection>

		<DocsPageSection>
            <SectionHeader Title="Popover Inception">
                <Description>
                    Popovers can be placed within elements that are using popover for itself. Like tooltips that are placed inside a menu.
                </Description>
            </SectionHeader>
            <SectionContent Outlined="true" DisplayFlex="true">
                <PopoverInceptionExampleExample />
            </SectionContent>
            <SectionSource Code="PopoverInceptionExampleExample" GitHubFolderName="Popover" />
=======
>>>>>>> d17be06f
        </DocsPageSection>
		
    </DocsPageContent>
</DocsPage><|MERGE_RESOLUTION|>--- conflicted
+++ resolved
@@ -29,7 +29,6 @@
                 <PopoverLocationExample />
             </SectionContent>
             <SectionSource Code="PopoverLocationExample" GitHubFolderName="Popover" ShowCode="false" />
-<<<<<<< HEAD
         </DocsPageSection>
 
 		<DocsPageSection>
@@ -54,8 +53,6 @@
                 <PopoverInceptionExampleExample />
             </SectionContent>
             <SectionSource Code="PopoverInceptionExampleExample" GitHubFolderName="Popover" />
-=======
->>>>>>> d17be06f
         </DocsPageSection>
 		
     </DocsPageContent>
