--- conflicted
+++ resolved
@@ -2,17 +2,7 @@
 
 <MudGrid>
     <MudItem xs="12" sm="6" md="4">
-<<<<<<< HEAD
-        <MudSelect @bind-Value="@country" IsPreRendered="true" Label="With render fragements" Variant="Variant.Outlined" AnchorOrigin="Origin.BottomCenter">
-            <MudSelectItem Value="@("Afghanistan")">
-                <img src="https://upload.wikimedia.org/wikipedia/commons/9/9a/Flag_of_Afghanistan.svg" height="14" class="mr-1"/> Afghanistan
-            </MudSelectItem>
-            <MudSelectItem Value="@("Australia")">
-                <img src="https://upload.wikimedia.org/wikipedia/commons/8/88/Flag_of_Australia_%28converted%29.svg" height="14" class="mr-1" /> Australia
-            </MudSelectItem>
-=======
         <MudSelect @bind-Value="@country" Label="With render fragements" Variant="Variant.Outlined" OffsetY="true">
->>>>>>> cf769de2
             <MudSelectItem Value="@("Austria")">
                 <img src="https://upload.wikimedia.org/wikipedia/commons/4/41/Flag_of_Austria.svg" height="14" class="mr-1" /> Austria
             </MudSelectItem>
@@ -25,29 +15,16 @@
         </MudSelect>
     </MudItem>
     <MudItem xs="12" sm="6" md="4">
-<<<<<<< HEAD
-        <MudSelect @bind-Value="@country" Label="Without render fragements" Variant="Variant.Outlined" AnchorOrigin="Origin.BottomCenter">
-            <MudSelectItem Value="@("Afghanistan")" />
-            <MudSelectItem Value="@("Andorra")" />
-            <MudSelectItem Value="@("Australia")" />
-=======
         <MudSelect @bind-Value="@country" Label="Without render fragements" Variant="Variant.Outlined" OffsetY="true">
->>>>>>> cf769de2
             <MudSelectItem Value="@("Austria")" />
             <MudSelectItem Value="@("Hungary")" />
             <MudSelectItem Value="@("Sweden")" />
         </MudSelect>
     </MudItem>
     <MudItem xs="12" sm="6" md="4">
-<<<<<<< HEAD
-        <MudSelect @bind-Value="@country" Label="Austria not representable" Variant="Variant.Outlined" AnchorOrigin="Origin.BottomCenter">
-            <MudSelectItem Value="@("Afghanistan")">
-                <img src="https://upload.wikimedia.org/wikipedia/commons/9/9a/Flag_of_Afghanistan.svg" height="14" class="mr-1" /> Afghanistan
-=======
         <MudSelect @bind-Value="@country" Label="Austria not representable" Variant="Variant.Outlined" OffsetY="true">
             <MudSelectItem Value="@("Austria")">
                 <img src="https://upload.wikimedia.org/wikipedia/commons/4/41/Flag_of_Austria.svg" height="14" class="mr-1" /> Austria
->>>>>>> cf769de2
             </MudSelectItem>
             <MudSelectItem Value="@("Hungary")">
                 <img src="https://upload.wikimedia.org/wikipedia/commons/0/00/Flag_of_Hungary.png" height="14" class="mr-1" /> Hungary
